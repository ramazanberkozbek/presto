--- conflicted
+++ resolved
@@ -497,9 +497,6 @@
 
                 let status = if is_running { "Running" } else { "Paused" };
 
-<<<<<<< HEAD
-        let status = if is_running { "Running" } else { "Paused" };
-
         let title = format!("{} {}", icon, timer_text);
         tray.set_title(Some(title))
             .map_err(|e| format!("Failed to set title: {}", e))?;
@@ -514,17 +511,6 @@
                 "Presto - {} ({})",
                 if session_mode == "longBreak" {
                     "Long Break"
-=======
-                let title = format!("{} {}", icon, timer_text);
-                tray.set_title(Some(title))
-                    .map_err(|e| format!("Failed to set title: {}", e))?;
-
-                let tooltip = if session_mode == "focus" {
-                    format!(
-                        "Tempo - Session {}/{} ({})",
-                        current_session, total_sessions, status
-                    )
->>>>>>> c51d5fc5
                 } else {
                     format!(
                         "Tempo - {} ({})",
